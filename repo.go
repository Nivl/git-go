package git

import (
	"errors"
	"os"
	"path/filepath"

	"github.com/Nivl/git-go/backend"
	"github.com/Nivl/git-go/backend/fsbackend"
	"github.com/Nivl/git-go/ginternals"
	"github.com/Nivl/git-go/ginternals/object"
	"github.com/Nivl/git-go/internal/gitpath"
	"github.com/spf13/afero"
	"golang.org/x/xerrors"
)

// List of errors returned by the Repository struct
var (
	ErrRepositoryNotExist           = errors.New("repository does not exist")
	ErrRepositoryUnsupportedVersion = errors.New("repository nor supported")
	ErrRepositoryExists             = errors.New("repository already exists")
	ErrTagNotFound                  = errors.New("tag not found")
	ErrTagExists                    = errors.New("tag already exists")
)

// buildDotGitPath returns the absolute path to the .git directory
func buildDotGitPath(repoPath, gitDirCfg string, isBare bool) string {
	dotGitPath := repoPath
	if !isBare {
		dotGitPath = filepath.Join(repoPath, gitpath.DotGitPath)
	}
	// if gitDirCfg is set then it doesn't matter if the repo is bare
	// or not. It actually doesn't make sense to set this repo as bare if
	// we're going to provide a gitDirCfg.
	if gitDirCfg != "" {
		dotGitPath = gitDirCfg
		if !filepath.IsAbs(gitDirCfg) {
			dotGitPath = filepath.Join(repoPath, gitDirCfg)
		}
	}
	return dotGitPath
}

// buildDotGitObjectsPath returns the absolute path to the .git/objects directory
func buildDotGitObjectsPath(repoPath, dotGitPath, objectsPathCfg string) string {
	gitObjectsPath := filepath.Join(dotGitPath, gitpath.ObjectsPath)
	if objectsPathCfg != "" {
		gitObjectsPath = objectsPathCfg
		if !filepath.IsAbs(objectsPathCfg) {
			gitObjectsPath = filepath.Join(repoPath, objectsPathCfg)
		}
	}
	return gitObjectsPath
}

// Repository represent a git repository
// A Git repository is the .git/ folder inside a project.
// This repository tracks all changes made to files in your project,
// building a history over time.
// https://blog.axosoft.com/learning-git-repository/
type Repository struct {
<<<<<<< HEAD
	wt         afero.Fs
	dotGit     backend.Backend
	dotGitPath string
	repoRoot   string
=======
	dotGit   backend.Backend
	repoRoot string
	wt       afero.Fs
>>>>>>> 379bdffd

	shouldCleanBackend bool
}

// InitOptions contains all the optional data used to initialized a
// repository
type InitOptions struct {
	// GitBackend represents the underlying backend to use to init the
	// repository and interact with the odb
	// By default the filesystem will be used
	GitBackend backend.Backend
	// WorkingTreeBackend represents the underlying backend to use to
	// interact with the working tree.
	// By default the filesystem will be used
	// Setting this is useless if IsBare is set to true
	WorkingTreeBackend afero.Fs
<<<<<<< HEAD
	// IsBare represents whether a bare repository will be created or not
	IsBare bool
=======
	// GitDirPath represents the path to the .git directory
	// Defaults to .git
	GitDirPath string
	// GitObjectDirPath represents the path to the .git/objects directory
	// Defaults to .git/objects
	GitObjectDirPath string
>>>>>>> 379bdffd
}

// InitRepository initialize a new git repository by creating the .git
// directory in the given path, which is where almost everything that
// Git stores and manipulates is located.
// https://git-scm.com/book/en/v2/Git-Internals-Plumbing-and-Porcelain#ch10-git-internals
func InitRepository(repoPath string) (*Repository, error) {
	return InitRepositoryWithOptions(repoPath, InitOptions{})
}

// InitRepositoryWithOptions initialize a new git repository by creating
// the .git directory in the given path, which is where almost everything
// that Git stores and manipulates is located.
// https://git-scm.com/book/en/v2/Git-Internals-Plumbing-and-Porcelain#ch10-git-internals
func InitRepositoryWithOptions(repoPath string, opts InitOptions) (r *Repository, err error) {
	info, err := os.Stat(repoPath)
	if err != nil {
		return nil, xerrors.Errorf("invalid path: %w", err)
	}
	if !info.IsDir() {
		return nil, xerrors.Errorf("invalid path: not a directory")
	}

	r = &Repository{
		repoRoot: repoPath,
	}

	if opts.GitBackend == nil {
		dotGitPath := buildDotGitPath(repoPath, opts.GitDirPath, opts.IsBare)
		gitObjectsPath := buildDotGitObjectsPath(repoPath, dotGitPath, opts.GitObjectDirPath)
		r.dotGit, err = fsbackend.NewWithObjectsPath(dotGitPath, gitObjectsPath)
		if err != nil {
			return nil, xerrors.Errorf("could not create backend: %w", err)
		}
		r.shouldCleanBackend = true
		// we pass the repo by copy because in case of error the pointer
		// will be chaged to nil
		defer func(r *Repository) {
			if err != nil {
				r.dotGit.Close() //nolint:errcheck // it already failed
			}
		}(r)
	}

	if !opts.IsBare {
		r.wt = opts.WorkingTreeBackend
		if r.wt == nil {
			r.wt = afero.NewOsFs()
		}
	}

	if err = r.dotGit.Init(); err != nil {
		if xerrors.Is(err, ginternals.ErrRefExists) {
			return nil, ErrRepositoryExists
		}
		return nil, err
	}

	return r, err
}

// OpenOptions contains all the optional data used to open a
// repository
type OpenOptions struct {
	// GitBackend represents the underlying backend to use to init the
	// repository and interact with the odb
	// By default the filesystem will be used
	GitBackend backend.Backend
	// WorkingTreeBackend represents the underlying backend to use to
	// interact with the working tree.
	// By default the filesystem will be used
	// Setting this is useless if IsBare is set to true
	WorkingTreeBackend afero.Fs
<<<<<<< HEAD
	// IsBare represents whether a bare repository will be created or not
	IsBare bool
=======
	// GitDirPath represents the path to the .git directory
	// Defaults to .git
	GitDirPath string
	// GitObjectDirPath represents the path to the .git/objects directory
	// Defaults to .git/objects
	GitObjectDirPath string
>>>>>>> 379bdffd
}

// OpenRepository loads an existing git repository by reading its
// config file, and returns a Repository instance
func OpenRepository(repoPath string) (*Repository, error) {
	return OpenRepositoryWithOptions(repoPath, OpenOptions{})
}

// OpenRepositoryWithOptions loads an existing git repository by reading
// its config file, and returns a Repository instance
func OpenRepositoryWithOptions(repoPath string, opts OpenOptions) (r *Repository, err error) {
	r = &Repository{
		repoRoot: repoPath,
	}

	if opts.GitBackend == nil {
		dotGitPath := buildDotGitPath(repoPath, opts.GitDirPath, opts.IsBare)
		gitObjectsPath := buildDotGitObjectsPath(repoPath, dotGitPath, opts.GitObjectDirPath)
		r.dotGit, err = fsbackend.NewWithObjectsPath(dotGitPath, gitObjectsPath)
		if err != nil {
			return nil, xerrors.Errorf("could not create backend: %w", err)
		}
		r.shouldCleanBackend = true
		// we pass the repo by copy because in case of error the pointer
		// will be chaged to nil
		defer func(r *Repository) {
			if err != nil {
				r.dotGit.Close() //nolint:errcheck // it already failed
			}
		}(r)
	}

	if !opts.IsBare {
		r.wt = opts.WorkingTreeBackend
		if r.wt == nil {
			r.wt = afero.NewOsFs()
		}
	}

	// since we can't check if the directory exists on disk to
	// validate if the repo exists, we're instead going to see if HEAD
	// exists (since it should always be there)
	_, err = r.dotGit.Reference(ginternals.Head)
	if err != nil {
		return nil, ErrRepositoryNotExist
	}

	// TODO(melvin): Config check temporarily removed during starage
	// refactor to limit size of PR/sCommits
	// Load the config file
	// https://git-scm.com/docs/git-config
	// cfg, err := ini.Load(filepath.Join(r.path, ConfigPath))
	// if err != nil {
	// 	return xerrors.Errorf("could not read config file: %w", err)
	// }
	// // Validate the config
	// repoVersion := cfg.Section(cfgCore).Key(cfgCoreFormatVersion).MustInt(0)
	// if repoVersion != 0 {
	// 	return ErrRepositoryUnsupportedVersion
	// }

	return r, nil
}

// IsBare returns whether the repo is bare or not.
// A bare repo doesn't have a workign tree
func (r *Repository) IsBare() bool {
	return r.wt == nil
}

// GetObject returns the object matching the given ID
func (r *Repository) GetObject(oid ginternals.Oid) (*object.Object, error) {
	return r.dotGit.Object(oid)
}

// GetCommit returns the commit matching the given SHA
func (r *Repository) GetCommit(oid ginternals.Oid) (*object.Commit, error) {
	o, err := r.dotGit.Object(oid)
	if err != nil {
		return nil, err
	}
	return o.AsCommit()
}

// GetTree returns the tree matching the given SHA
func (r *Repository) GetTree(oid ginternals.Oid) (*object.Tree, error) {
	o, err := r.dotGit.Object(oid)
	if err != nil {
		return nil, err
	}
	return o.AsTree()
}

// GetTag returns the reference for the given tag
// To know if the tag is annoted or lightweight, call repo.GetObject()
// on the reference's target ad make sure that the returned object is
// not a tag with the same name (note that it's technically possible for
// a tag to target another tag)
func (r *Repository) GetTag(name string) (*ginternals.Reference, error) {
	ref, err := r.dotGit.Reference(gitpath.LocalTag(name))
	if err != nil {
		return nil, ErrTagNotFound
	}
	return ref, nil
}

// GetReference returns the reference matching the given name
func (r *Repository) GetReference(name string) (*ginternals.Reference, error) {
	return r.dotGit.Reference(name)
}

// NewBlob creates, stores, and returns a new Blob object
func (r *Repository) NewBlob(data []byte) (*object.Blob, error) {
	o := object.New(object.TypeBlob, data)
	if _, err := r.dotGit.WriteObject(o); err != nil {
		return nil, err
	}
	return object.NewBlob(o), nil
}

// NewCommit creates, stores, and returns a new Commit object
// The head of the reference $refname will be updated to this
// new commit.
// An empty refName will create a detached (loose) commit
// If the reference doesn't exists, it will be created
func (r *Repository) NewCommit(refname string, tree *object.Tree, author object.Signature, opts *object.CommitOptions) (*object.Commit, error) {
	// We first validate the parents actually exists
	for _, id := range opts.ParentsID {
		parent, err := r.dotGit.Object(id)
		if err != nil {
			return nil, xerrors.Errorf("could not retrieve parent %s: %w", id.String(), err)
		}
		if parent.Type() != object.TypeCommit {
			return nil, xerrors.Errorf("invalid type for parent %s. got %d, expected %d", id.String(), parent.Type(), parent.Type())
		}
	}

	c := object.NewCommit(tree.ID(), author, opts)
	o := c.ToObject()
	if _, err := r.dotGit.WriteObject(o); err != nil {
		return nil, xerrors.Errorf("could not write the object to the odb: %w", err)
	}

	// If we have a refname then we update it
	if refname != "" {
		ref := ginternals.NewReference(refname, o.ID())
		if err := r.dotGit.WriteReference(ref); err != nil {
			return nil, xerrors.Errorf("could not update the HEAD of %s: %w", refname, err)
		}
	}

	return o.AsCommit()
}

// NewDetachedCommit creates, stores, and returns a new Commit object
// not attached to any reference
func (r *Repository) NewDetachedCommit(tree *object.Tree, author object.Signature, opts *object.CommitOptions) (*object.Commit, error) {
	return r.NewCommit("", tree, author, opts)
}

// NewTag creates, stores, and returns a new annoted tag
func (r *Repository) NewTag(p *object.TagParams) (*object.Tag, error) {
	found, err := r.dotGit.HasObject(p.Target.ID())
	if err != nil {
		return nil, xerrors.Errorf("could not check if target exists: %w", err)
	}
	if !found {
		return nil, xerrors.Errorf("target doesn't exists: %w", object.ErrObjectInvalid)
	}

	// We first make sure the tag doesn't already exist
	refname := gitpath.LocalTag(p.Name)
	_, err = r.dotGit.Reference(refname)
	if err == nil {
		return nil, ErrTagExists
	}
	if !errors.Is(err, ginternals.ErrRefNotFound) {
		return nil, xerrors.Errorf("could not check if tag already exists: %w", err)
	}

	// We create the tag and persist it to the object database
	o := object.NewTag(p).ToObject()
	if _, err := r.dotGit.WriteObject(o); err != nil {
		return nil, xerrors.Errorf("could not write the object to the odb: %w", err)
	}

	// We create the reference for the tag
	ref := ginternals.NewReference(refname, o.ID())
	if err := r.dotGit.WriteReference(ref); err != nil {
		return nil, xerrors.Errorf("could not write the ref at %s: %w", refname, err)
	}

	return o.AsTag()
}

// NewLightweightTag creates, stores, and returns a lightweight tag
func (r *Repository) NewLightweightTag(tag string, targetID ginternals.Oid) (*ginternals.Reference, error) {
	// let's make sure the object exists
	found, err := r.dotGit.HasObject(targetID)
	if err != nil {
		return nil, xerrors.Errorf("could not retrieve targeted object: %w", err)
	}
	if !found {
		return nil, xerrors.Errorf("target : %w", object.ErrObjectInvalid)
	}

	refname := gitpath.LocalTag(tag)
	_, err = r.dotGit.Reference(refname)
	if err == nil {
		return nil, ErrTagExists
	}
	if !errors.Is(err, ginternals.ErrRefNotFound) {
		return nil, xerrors.Errorf("could not check if tag already exists: %w", err)
	}

	ref := ginternals.NewReference(refname, targetID)
	if err := r.dotGit.WriteReference(ref); err != nil {
		return nil, xerrors.Errorf("could not write the ref at %s: %w", refname, err)
	}
	return ref, nil
}

// Close frees the resources used by the repository
func (r *Repository) Close() error {
	if r.shouldCleanBackend {
		return r.dotGit.Close()
	}
	return nil
}<|MERGE_RESOLUTION|>--- conflicted
+++ resolved
@@ -59,16 +59,9 @@
 // building a history over time.
 // https://blog.axosoft.com/learning-git-repository/
 type Repository struct {
-<<<<<<< HEAD
-	wt         afero.Fs
-	dotGit     backend.Backend
-	dotGitPath string
-	repoRoot   string
-=======
+	wt       afero.Fs
 	dotGit   backend.Backend
 	repoRoot string
-	wt       afero.Fs
->>>>>>> 379bdffd
 
 	shouldCleanBackend bool
 }
@@ -85,17 +78,14 @@
 	// By default the filesystem will be used
 	// Setting this is useless if IsBare is set to true
 	WorkingTreeBackend afero.Fs
-<<<<<<< HEAD
-	// IsBare represents whether a bare repository will be created or not
-	IsBare bool
-=======
 	// GitDirPath represents the path to the .git directory
 	// Defaults to .git
 	GitDirPath string
 	// GitObjectDirPath represents the path to the .git/objects directory
 	// Defaults to .git/objects
 	GitObjectDirPath string
->>>>>>> 379bdffd
+	// IsBare represents whether a bare repository will be created or not
+	IsBare bool
 }
 
 // InitRepository initialize a new git repository by creating the .git
@@ -169,17 +159,14 @@
 	// By default the filesystem will be used
 	// Setting this is useless if IsBare is set to true
 	WorkingTreeBackend afero.Fs
-<<<<<<< HEAD
-	// IsBare represents whether a bare repository will be created or not
-	IsBare bool
-=======
 	// GitDirPath represents the path to the .git directory
 	// Defaults to .git
 	GitDirPath string
 	// GitObjectDirPath represents the path to the .git/objects directory
 	// Defaults to .git/objects
 	GitObjectDirPath string
->>>>>>> 379bdffd
+	// IsBare represents whether a bare repository will be created or not
+	IsBare bool
 }
 
 // OpenRepository loads an existing git repository by reading its
